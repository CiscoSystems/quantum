# Copyright (c) 2012 OpenStack, LLC.
#
# Licensed under the Apache License, Version 2.0 (the "License");
# you may not use this file except in compliance with the License.
# You may obtain a copy of the License at
#
#    http://www.apache.org/licenses/LICENSE-2.0
#
# Unless required by applicable law or agreed to in writing, software
# distributed under the License is distributed on an "AS IS" BASIS,
# WITHOUT WARRANTIES OR CONDITIONS OF ANY KIND, either express or
# implied.
# See the License for the specific language governing permissions and
# limitations under the License.

import logging
import uuid

from sqlalchemy import orm
from sqlalchemy.orm import exc

from quantum import quantum_plugin_base_v2
from quantum.common import exceptions as q_exc
from quantum.db import api as db
from quantum.db import models_v2


LOG = logging.getLogger(__name__)


class QuantumEchoPlugin(quantum_plugin_base_v2.QuantumPluginBaseV2):

    """
    QuantumEchoPlugin is a demo plugin that doesn't
    do anything but demonstrated the concept of a
    concrete Quantum Plugin. Any call to this plugin
    will result in just a log statement with the name
    method that was called and its arguments.
    """

    def _log(self, name, context, **kwargs):
        kwarg_msg = ' '.join([('%s: |%s|' % (str(key), kwargs[key]))
                              for key in kwargs])

        # TODO(anyone) Add a nice __repr__ and __str__ to context
        #LOG.debug('%s context: %s %s' % (name, context, kwarg_msg))
        LOG.debug('%s %s' % (name, kwarg_msg))

    def create_subnet(self, context, subnet):
        self._log("create_subnet", context, subnet=subnet)
        res = {"id": str(uuid.uuid4())}
        res.update(subnet)
        return res

    def update_subnet(self, context, id, subnet):
        self._log("update_subnet", context, id=id, subnet=subnet)
        res = {"id": id}
        res.update(subnet)
        return res

    def get_subnet(self, context, id, show=None, verbose=None):
        self._log("get_subnet", context, id=id, show=show,
                  verbose=verbose)
        return {"id": id}

    def delete_subnet(self, context, id):
        self._log("delete_subnet", context, id=id)

    def get_subnets(self, context, filters=None, show=None, verbose=None):
        self._log("get_subnets", context, filters=filters, show=show,
                  verbose=verbose)
        return []

    def create_network(self, context, network):
        self._log("create_network", context, network=network)
        res = {"id": str(uuid.uuid4())}
        res.update(network)
        return res

    def update_network(self, context, id, network):
        self._log("update_network", context, id=id, network=network)
        res = {"id": id}
        res.update(network)
        return res

    def get_network(self, context, id, show=None, verbose=None):
        self._log("get_network", context, id=id, show=show,
                  verbose=verbose)
        return {"id": id}

    def delete_network(self, context, id):
        self._log("delete_network", context, id=id)

    def get_networks(self, context, filters=None, show=None, verbose=None):
        self._log("get_networks", context, filters=filters, show=show,
                  verbose=verbose)
        return []

    def create_port(self, context, port):
        self._log("create_port", context, port=port)
        res = {"id": str(uuid.uuid4())}
        res.update(port)
        return res

    def update_port(self, context, id, port):
        self._log("update_port", context, id=id, port=port)
        res = {"id": id}
        res.update(port)
        return res

    def get_port(self, context, id, show=None, verbose=None):
        self._log("get_port", context, id=id, show=show,
                  verbose=verbose)
        return {"id": id}

    def delete_port(self, context, id):
        self._log("delete_port", context, id=id)

    def get_ports(self, context, filters=None, show=None, verbose=None):
        self._log("get_ports", context, filters=filters, show=show,
                  verbose=verbose)
        return []

    supported_extension_aliases = ["FOXNSOX"]

    def method_to_support_foxnsox_extension(self, context):
        self._log("method_to_support_foxnsox_extension", context)


class FakePlugin(quantum_plugin_base_v2.QuantumPluginBaseV2):
    """ A class that implements the v2 Quantum plugin interface
        using SQLAlchemy models.  Whenever a non-read call happens
        the plugin will call an event handler class method (e.g.,
        network_created()).  The result is that this class can be
        sub-classed by other classes that add custom behaviors on
        certain events.
    """

    def __init__(self):
        sql_connection = 'sqlite:///:memory:'
        db.configure_db({'sql_connection': sql_connection,
                         'base': models_v2.model_base.BASEV2})

    def _get_tenant_id_for_create(self, context, resource):
        if context.is_admin and 'tenant_id' in resource:
            tenant_id = resource['tenant_id']
        elif ('tenant_id' in resource and
              resource['tenant_id'] != context.tenant_id):
            reason = _('Cannot create resource for another tenant')
            raise q_exc.AdminRequired(reason=reason)
        else:
            tenant_id = context.tenant_id
        return tenant_id

    def _model_query(self, context, model):
        query = context.session.query(model)

        # NOTE(jkoelker) non-admin queries are scoped to their tenant_id
        if not context.is_admin and hasattr(model.tenant_id):
            query.filter(tenant_id=context.tenant_id)

        return query

    def _get_by_id(self, context, model, id, joins=(), verbose=None):
        query = self._model_query(context, model)
        if verbose:
            if verbose and isinstance(verbose, list):
                options = [orm.joinloaded(join) for join in joins
                           if join in verbose]
            else:
                options = [orm.joinedload(join) for join in joins]
            query = query.options(*options)
        return query.filter_by(uuid=id).one()

    def _get_network(self, context, id, verbose=None):
        try:
            network = self._get_by_id(context, models_v2.Network, id,
                                      joins=('subnets',), verbose=verbose)
        except exc.NoResultFound:
            raise q_exc.NetworkNotFound(net_id=id)
        except exc.MultipleResultsFound:
            LOG.error('Multiple networks match for %s' % id)
            raise q_exc.NetworkNotFound(net_id=id)
        return network

    def _get_subnet(self, context, id, verbose=None):
        try:
            subnet = self._get_by_id(context, models_v2.Subnet, id,
                                     joins=('subnets',), verbose=verbose)
        except exc.NoResultFound:
            raise q_exc.SubnetNotFound(subnet_id=id)
        except exc.MultipleResultsFound:
            LOG.error('Multiple subnets match for %s' % id)
            raise q_exc.SubnetNotFound(subnet_id=id)
        return subnet

    def _show(self, resource, show):
        if show:
            return dict(((key, item) for key, item in resource.iteritems()
                         if key in show))
        return resource

    def _make_network_dict(self, network, show=None):
        res = {'id': network['uuid'],
               'name': network['name'],
               'admin_state_up': network['admin_state_up'],
               'op_status': network['op_status'],
               'subnets': [subnet['uuid']
                            for subnet in network['subnets']]}
<<<<<<< HEAD
        if show:
            return self._show(res, show)
        return res
=======
        return self._show(res, show)

    def _make_subnet_dict(self, subnet, show=None):
        res = {'id': subnet['uuid'],
               'network_id': subnet['network_uuid'],
               'ip_version': subnet['ip_version'],
               'prefix': subnet['prefix'],
               'gateway_ip': subnet['gateway_ip']}
        return self._show(res, show)
>>>>>>> 80c2f876

    def create_network(self, context, network):
        n = network['network']

        # NOTE(jkoelker) Get the tenant_id outside of the session to avoid
        #                unneeded db action if the operation raises
        tenant_id = self._get_tenant_id_for_create(context, n)
        with context.session.begin():
            network = models_v2.Network(tenant_id=tenant_id,
                                        name=n['name'],
                                        admin_state_up=n['admin_state_up'],
                                        op_status="ACTIVE")
            context.session.add(network)
        return self._make_network_dict(network)

    def update_network(self, context, id, network):
        n = network['network']
        with context.session.begin():
            network = self._get_network(context, id)
            network.update(n)
        return self._make_network_dict(network)

    def delete_network(self, context, id):
        with context.session.begin():
            network = self._get_network(context, id)

            for port in network.ports:
                context.session.delete(port)

            context.session.delete(network)

    def get_network(self, context, id, show=None, verbose=None):
        network = self._get_network(context, id, verbose=verbose)
        return self._make_network_dict(network, show)

    def get_networks(self, context, filters=None, show=None, verbose=None):
        networks = self._model_query(context, models_v2.Network).all()
        return [self._make_network_dict(network, show)
                for network in networks]

    def create_subnet(self, context, subnet):
        s = subnet['subnet']
        # NOTE(jkoelker) Get the tenant_id outside of the session to avoid
        #                unneeded db action if the operation raises
        tenant_id = self._get_tenant_id_for_create(context, s)
        with context.session.begin():
            subnet = models_v2.Subnet(tenant_id=tenant_id,
                                      network_uuid=s['network_id'],
                                      ip_version=s['ip_version'],
                                      prefix=s['prefix'],
                                      gateway_ip=s['gateway_ip'])

            context.session.add(subnet)
        return self._make_subnet_dict(subnet)

    def update_subnet(self, context, id, subnet):
        s = subnet['subnet']
        with context.session.begin():
            subnet = self._get_subnet(context, id)
            subnet.update(s)
        return self._make_subnet_dict(subnet)

    def delete_subnet(self, context, id):
        session = db.get_session()
        try:
            subnet = (session.query(models_v2.Subnet).
                   filter_by(uuid=id).
                   one())

            session.query(models_v2.IP_Allocation).\
                    filter_by(subnet_uuid=id).\
                    delete()

            session.delete(subnet)
            session.flush()
        except exc.NoResultFound:
            raise q_exc.SubnetNotFound(subnet_id=id)

    def get_subnet(self, context, id, show=None, verbose=None):
        session = db.get_session()
        try:
            #TODO(danwent): filter by tenant
            subnet = (session.query(models_v2.Subnet).
                      filter_by(uuid=id).
                      one())
            return self._make_subnet_dict(subnet)
        except exc.NoResultFound:
            raise q_exc.SubnetNotFound(subnet_uuid=id)

    def get_subnets(self, context, filters=None, show=None, verbose=None):
        session = db.get_session()
        #TODO(danwent): filter by tenant
        all_subnets = (session.query(models_v2.Subnet).all())
        return [self._make_subnet_dict(s) for s in all_subnets]

    def _make_port_dict(self, port):
        ips = [{"address": f.address,
                "subnet_id": f.subnet_uuid}
                    for f in port.fixed_ips]
        return {"id": port.uuid,
                "network_id": port.network_uuid,
                "mac_address": port.mac_address,
                "admin_state_up": port.admin_state_up,
                "op_status": port.op_status,
                "fixed_ips": ips,
                "device_id": port.device_uuid}

    def create_port(self, context, port):
        p = port['port']
        session = db.get_session()
        #FIXME(danwent): allocate MAC
        mac_address = "ca:fe:de:ad:be:ef"
        with session.begin():
            port = models_v2.Port(network_uuid=p['network_id'],
                                  mac_address=mac_address,
                                  admin_state_up=p['admin_state_up'],
                                  op_status="ACTIVE",
                                  device_uuid=p['device_id'])

            network_uuid = p['network_id']
            network = session.query(models_v2.Network).\
                                    filter_by(uuid=network_uuid).\
                                    first()

            ip_found = {4: False, 6: False}
            for subnet in network.subnets:
                if not ip_found[subnet.ip_version]:
                    ip_alloc = session.query(models_v2.IP_Allocation).\
                                     filter_by(allocated=False).\
                                     filter_by(subnet_uuid=subnet.uuid).\
                                     with_lockmode('update').\
                                     first()
                    if not ip_alloc:
                        continue

                    ip_alloc['allocated'] = True
                    ip_alloc['port_uuid'] = port.uuid
                    session.add(ip_alloc)
                    ip_found[subnet.ip_version] = True

            if not ip_found[4] and not ip_found[6]:
                raise q_exc.FixedIPNotAvailable(network_uuid=network_uuid)
            session.add(port)
            session.flush()
        return self._make_port_dict(port)

    def update_port(self, context, id, port):
        pass

    def delete_port(self, context, id):
        session = db.get_session()
        try:
            port = (session.query(models_v2.Port).
                   filter_by(uuid=id).
                   one())

            session.delete(port)
            session.flush()
        except exc.NoResultFound:
            raise q_exc.PortNotFound(port_id=id)

    def get_port(self, context, id, show=None, verbose=None):
        session = db.get_session()
        try:
            #TODO(danwent): filter by tenant
            port = (session.query(models_v2.Port).
                      filter_by(uuid=id).
                      one())
            return self._make_port_dict(port)
        except exc.NoResultFound:
            raise q_exc.PortNotFound(port_uuid=id)

    def get_ports(self, context, filters=None, show=None, verbose=None):
        session = db.get_session()
        #TODO(danwent): filter by tenant
        all_ports = (session.query(models_v2.Port).all())
        return [self._make_port_dict(p) for p in all_ports]<|MERGE_RESOLUTION|>--- conflicted
+++ resolved
@@ -207,11 +207,7 @@
                'op_status': network['op_status'],
                'subnets': [subnet['uuid']
                             for subnet in network['subnets']]}
-<<<<<<< HEAD
-        if show:
-            return self._show(res, show)
-        return res
-=======
+
         return self._show(res, show)
 
     def _make_subnet_dict(self, subnet, show=None):
@@ -221,7 +217,6 @@
                'prefix': subnet['prefix'],
                'gateway_ip': subnet['gateway_ip']}
         return self._show(res, show)
->>>>>>> 80c2f876
 
     def create_network(self, context, network):
         n = network['network']
