--- conflicted
+++ resolved
@@ -29,12 +29,7 @@
 from quantum.openstack.common import importutils
 from quantum.plugins.cisco.common import cisco_constants as const
 from quantum.plugins.cisco.common import cisco_exceptions as cexc
-<<<<<<< HEAD
-from quantum.plugins.cisco.common import cisco_utils as cutil
-from quantum.plugins.cisco.common import config
-=======
 from quantum.plugins.cisco.common import config  # noqa
->>>>>>> 248375ed
 from quantum.plugins.cisco.db import network_db_v2 as cdb
 
 LOG = logging.getLogger(__name__)
@@ -73,13 +68,9 @@
         cexc.PortVnicNotFound: wexc.HTTPNotFound}
 
     def __init__(self):
-<<<<<<< HEAD
         """
         Loads the model class.
         """
-=======
-        """Load the model class."""
->>>>>>> 248375ed
         self._model = importutils.import_object(config.CISCO.model_class)
         if hasattr(self._model, "MANAGE_STATE") and self._model.MANAGE_STATE:
             self._master = False
