"""
# vim: tabstop=4 shiftwidth=4 softtabstop=4
#
# Copyright 2012 Cisco Systems, Inc.  All rights reserved.
#
#    Licensed under the Apache License, Version 2.0 (the "License"); you may
#    not use this file except in compliance with the License. You may obtain
#    a copy of the License at
#
#         http://www.apache.org/licenses/LICENSE-2.0
#
#    Unless required by applicable law or agreed to in writing, software
#    distributed under the License is distributed on an "AS IS" BASIS, WITHOUT
#    WARRANTIES OR CONDITIONS OF ANY KIND, either express or implied. See the
#    License for the specific language governing permissions and limitations
#    under the License.
#
# @author: Abhishek Raut, Cisco Systems, Inc
#
"""

from abc import abstractmethod

from oslo.config import cfg

from quantum import manager
from quantum import quota
from quantum.common import exceptions as qexception
from quantum.api.v2 import attributes as attr
from quantum.api.v2 import base
from quantum.api import extensions


# Attribute Map
RESOURCE_ATTRIBUTE_MAP = {
    'credentials': {
        'credential_id': {'allow_post': False, 'allow_put': False,
                          'validate': {'type:regex': attr.UUID_PATTERN},
                          'is_visible': True},
        'credential_name': {'allow_post': True, 'allow_put': True,
                            'is_visible': True, 'default': ''},
        'type': {'allow_post': True, 'allow_put': True,
                 'is_visible': True, 'default': ''},
        'user_name': {'allow_post': True, 'allow_put': True,
                      'is_visible': True, 'default': ''},
        'password': {'allow_post': True, 'allow_put': True,
                     'is_visible': True, 'default': ''},
        'tenant_id': {'allow_post': True, 'allow_put': False,
                      'is_visible': False, 'default': ''},
    },
}


class Credential(extensions.ExtensionDescriptor):
<<<<<<< HEAD
=======
    """Extension class Credential."""
>>>>>>> 248375ed

    @classmethod
    def get_name(cls):
        """Returns Ext Resource Name."""
        return "Cisco Credential"

    @classmethod
    def get_alias(cls):
<<<<<<< HEAD
        """ Returns Ext Resource Alias """
        return "credential"
=======
        """Returns Ext Resource Alias."""
        return "Cisco Credential"
>>>>>>> 248375ed

    @classmethod
    def get_description(cls):
        """Returns Ext Resource Description."""
        return "Credential include username and password"

    @classmethod
    def get_namespace(cls):
        """Returns Ext Resource Namespace."""
        return "http://docs.ciscocloud.com/api/ext/credential/v1.0"

    @classmethod
    def get_updated(cls):
        """Returns Ext Resource Update Time."""
        return "2011-07-25T13:25:27-06:00"

    @classmethod
    def get_resources(cls):
<<<<<<< HEAD
        """ Returns Ext Resources """
        exts = []
        resource_name = "credential"
        collection_name = resource_name + "s"
        plugin = manager.QuantumManager.get_plugin()
        params = RESOURCE_ATTRIBUTE_MAP.get(collection_name, dict())
        controller = base.create_resource(collection_name,
                                          resource_name,
                                          plugin, params)
        return [extensions.ResourceExtension(collection_name,
                                             controller)]
=======
        """Returns Ext Resources."""
        parent_resource = dict(member_name="tenant",
                               collection_name="extensions/csco/tenants")
        controller = CredentialController(QuantumManager.get_plugin())
        return [extensions.ResourceExtension('credentials', controller,
                                             parent=parent_resource)]


class CredentialController(common.QuantumController, wsgi.Controller):
    """Credential API controller based on QuantumController."""

    _credential_ops_param_list = [
        {'param-name': 'credential_name', 'required': True},
        {'param-name': 'user_name', 'required': True},
        {'param-name': 'password', 'required': True},
    ]

    _serialization_metadata = {
        "application/xml": {
            "attributes": {
                "credential": ["id", "name"],
            },
        },
    }

    def __init__(self, plugin):
        self._resource_name = 'credential'
        self._plugin = plugin

    def index(self, request, tenant_id):
        """Returns a list of credential ids."""
        return self._items(request, tenant_id, is_detail=False)

    def _items(self, request, tenant_id, is_detail):
        """Returns a list of credentials."""
        credentials = self._plugin.get_all_credentials(tenant_id)
        builder = credential_view.get_view_builder(request)
        result = [builder.build(credential, is_detail)['credential']
                  for credential in credentials]
        return dict(credentials=result)

    # pylint: disable-msg=E1101,W0613
    def show(self, request, tenant_id, id):
        """Returns credential details for the given credential id."""
        try:
            credential = self._plugin.get_credential_details(tenant_id, id)
            builder = credential_view.get_view_builder(request)
            #build response with details
            result = builder.build(credential, True)
            return dict(credentials=result)
        except exception.CredentialNotFound as exp:
            return faults.Fault(faults.CredentialNotFound(exp))

    def create(self, request, tenant_id):
        """Creates a new credential for a given tenant."""
        try:
            body = self._deserialize(request.body, request.get_content_type())
            req_body = self._prepare_request_body(
                body, self._credential_ops_param_list)
            req_params = req_body[self._resource_name]

        except exc.HTTPError as exp:
            return faults.Fault(exp)
        credential = self._plugin.create_credential(
            tenant_id,
            req_params['credential_name'],
            req_params['user_name'],
            req_params['password'])
        builder = credential_view.get_view_builder(request)
        result = builder.build(credential)
        return dict(credentials=result)

    def update(self, request, tenant_id, id):
        """Updates the name for the credential with the given id."""
        try:
            body = self._deserialize(request.body, request.get_content_type())
            req_body = self._prepare_request_body(
                body, self._credential_ops_param_list)
            req_params = req_body[self._resource_name]
        except exc.HTTPError as exp:
            return faults.Fault(exp)
        try:
            credential = self._plugin.rename_credential(
                tenant_id, id, req_params['credential_name'])

            builder = credential_view.get_view_builder(request)
            result = builder.build(credential, True)
            return dict(credentials=result)
        except exception.CredentialNotFound as exp:
            return faults.Fault(faults.CredentialNotFound(exp))

    def delete(self, request, tenant_id, id):
        """Destroys the credential with the given id."""
        try:
            self._plugin.delete_credential(tenant_id, id)
            return exc.HTTPOk()
        except exception.CredentialNotFound as exp:
            return faults.Fault(faults.CredentialNotFound(exp))
>>>>>>> 248375ed
<|MERGE_RESOLUTION|>--- conflicted
+++ resolved
@@ -23,8 +23,9 @@
 
 from oslo.config import cfg
 
-from quantum import manager
+from quantum import manager as QuantumManager
 from quantum import quota
+
 from quantum.common import exceptions as qexception
 from quantum.api.v2 import attributes as attr
 from quantum.api.v2 import base
@@ -52,10 +53,7 @@
 
 
 class Credential(extensions.ExtensionDescriptor):
-<<<<<<< HEAD
-=======
     """Extension class Credential."""
->>>>>>> 248375ed
 
     @classmethod
     def get_name(cls):
@@ -64,13 +62,8 @@
 
     @classmethod
     def get_alias(cls):
-<<<<<<< HEAD
-        """ Returns Ext Resource Alias """
-        return "credential"
-=======
         """Returns Ext Resource Alias."""
         return "Cisco Credential"
->>>>>>> 248375ed
 
     @classmethod
     def get_description(cls):
@@ -89,19 +82,6 @@
 
     @classmethod
     def get_resources(cls):
-<<<<<<< HEAD
-        """ Returns Ext Resources """
-        exts = []
-        resource_name = "credential"
-        collection_name = resource_name + "s"
-        plugin = manager.QuantumManager.get_plugin()
-        params = RESOURCE_ATTRIBUTE_MAP.get(collection_name, dict())
-        controller = base.create_resource(collection_name,
-                                          resource_name,
-                                          plugin, params)
-        return [extensions.ResourceExtension(collection_name,
-                                             controller)]
-=======
         """Returns Ext Resources."""
         parent_resource = dict(member_name="tenant",
                                collection_name="extensions/csco/tenants")
@@ -199,5 +179,4 @@
             self._plugin.delete_credential(tenant_id, id)
             return exc.HTTPOk()
         except exception.CredentialNotFound as exp:
-            return faults.Fault(faults.CredentialNotFound(exp))
->>>>>>> 248375ed
+            return faults.Fault(faults.CredentialNotFound(exp))