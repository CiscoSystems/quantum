--- conflicted
+++ resolved
@@ -127,7 +127,6 @@
                 "already plugged into another port.")
 
 
-<<<<<<< HEAD
 class SubnetNotFound(NotFound):
     message = _("Subnet %(subnet_id)s could not be found")
 
@@ -140,11 +139,11 @@
 
 
 class InvalidCIDR(QuantumException):
-    message = _("CIDR %(CIDR)s is invalid")
+    message = _("CIDR %(cidr)s is invalid")
 
 
 class DuplicateCIDR(QuantumException):
-    message = _("Subnet with CIDR %(CIDR)s already exists")
+    message = _("Subnet with CIDR %(cidr)s already exists")
 
 
 class RoutetableNotFound(NotFound):
@@ -173,13 +172,13 @@
                 "already exists")
 
 
-class TargetNotFound(QuantumException):
+class TargetNotFound(NotFound):
     message = _("Target %(target_id)s could not be found in the System " \
                 "Target Table")
-=======
+
+
 class MalformedRequestBody(QuantumException):
     message = _("Malformed request body: %(reason)s")
->>>>>>> 05df0870
 
 
 class Duplicate(Error):
