# vim: tabstop=4 shiftwidth=4 softtabstop=4

# Copyright 2012 OpenStack LLC.
# All Rights Reserved.
#
#    Licensed under the Apache License, Version 2.0 (the "License"); you may
#    not use this file except in compliance with the License. You may obtain
#    a copy of the License at
#
#         http://www.apache.org/licenses/LICENSE-2.0
#
#    Unless required by applicable law or agreed to in writing, software
#    distributed under the License is distributed on an "AS IS" BASIS, WITHOUT
#    WARRANTIES OR CONDITIONS OF ANY KIND, either express or implied. See the
#    License for the specific language governing permissions and limitations
#    under the License.

"""
Utility methods for working with WSGI servers redux
"""
import json

import webob
import webob.dec

from quantum import exceptions as exception
from quantum import wsgi


class Request(webob.Request):
    """Add some Openstack API-specific logic to the base webob.Request."""

    def best_match_content_type(self):
        supported = ('application/json')
        return self.accept.best_match(supported,
                                      default_match='applicaton/json')

    @property
    def context(self):
        #this is here due to some import loop issues.(mdragon)
        from quantum.context import get_admin_context
        #Eventually the Auth[NZ] code will supply this. (mdragon)
        #when that happens this if block should raise instead.
        if 'quantum.context' not in self.environ:
            self.environ['quantum.context'] = get_admin_context()
        return self.environ['quantum.context']


def Resource(controller, deserializer, serializer):
    def _args(request):
        route_args = request.environ.get('wsgiorg.routing_args')
        if not route_args:
            return {}

        return route_args[1].copy()

    @webob.dec.wsgify(RequestClass=Request)
    def resource(request):
        args = _args(request)

<<<<<<< HEAD
        # NOTE(jkoelker) by now the controller is already found, remove
        #                it from the args if it is in the matchdict
        args.pop('controller', None)
        format = args.pop('format', None)
=======
        controller = args.pop('controller', None)
        fmt = args.pop('format', None)
>>>>>>> 1356262e
        action = args.pop('action', None)

    return resource


class ResponseSerializer(object):
    def __init__(self, serializers=None):
        self.serializers = {
            'application/json': lambda x: json.dumps(x),
            'application/xml': wsgi.XMLDictSerializer()
        }
        self.response_status = dict(create=201, update=202, delete=204)
        self.response_status.set_default(200)
        self.serializers.update(serializers or {})

    def __call__(self, request):
        return self.serialize(request)

    def serialize(self, response_data, content_type, action):
        response = webob.Response()
        serializer = self.serializers.get(content_type, None)
        if not serializer:
            raise exception.InvalidContentType(content_type=content_type)
        response.body = serializer(response_data)
        response.status_int = self.response_status[action]
        return response


class RequestDeserializer(object):
    def __init__(self, deserializers=None):
        self.deserializers = {
            'application/xml': wsgi.XMLDeserializer(),
            'application/json': lambda x: json.loads(x)
        }
        self.deserializers.update(deserializers or {})

    def __call__(self, request):
        return self.deserialize(request)

    def deserialize(self, request):
        args = environ['wsgiorg.routing_args'][1].copy()
        for key in ['format', 'controller']:
            args.pop(key, None)
        action = args.pop('action', None)

        action_args.update(self.deserialize_body(request, action))

        accept = request.best_match_content_type()

        return (action, args, accept)

    def deserialize_body(self, request, action):
        if len(request.body) == 0:
            LOG.debug(_("Empty request body"))
            return {}

        content_type = request.best_match_content_type()
        deserializer = self.deserializers.get(content_type)
        if not deserializer:
            LOG.debug(_("Unrecognized Content-Type provided in request"))
            raise exception.InvalidContentType(content_type)

        try:
            return deserializer(request.body, action)
        except exception.InvalidContentType:
            LOG.debug(_("Unable to deserialize body as provided Content-Type"))
            raise<|MERGE_RESOLUTION|>--- conflicted
+++ resolved
@@ -58,15 +58,10 @@
     def resource(request):
         args = _args(request)
 
-<<<<<<< HEAD
         # NOTE(jkoelker) by now the controller is already found, remove
         #                it from the args if it is in the matchdict
         args.pop('controller', None)
-        format = args.pop('format', None)
-=======
-        controller = args.pop('controller', None)
         fmt = args.pop('format', None)
->>>>>>> 1356262e
         action = args.pop('action', None)
 
     return resource
