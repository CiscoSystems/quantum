--- conflicted
+++ resolved
@@ -27,7 +27,6 @@
 from quantum import wsgi
 
 LOG = logging.getLogger(__name__)
-<<<<<<< HEAD
 XML_NS_V20 = 'http://openstack.org/quantum/api/v2.0'
 
 FAULT_MAP = {exceptions.NetworkNotFound: webob.exc.HTTPNotFound,
@@ -42,8 +41,6 @@
     Extracts the list of fields to return
     """
     return [v for v in request.GET.getall('show') if v]
-=======
->>>>>>> 05ea7bd6
 
 
 def filters(request):
@@ -62,6 +59,7 @@
                  for k in set(request.GET)
                  if k not in ('verbose', 'show') and
                     (v for v in request.GET.getall(k) if v)))
+
 
 def verbose(request):
     """
