--- conflicted
+++ resolved
@@ -196,11 +196,7 @@
         return self._item(request, id)
 
     def create(self, request, body):
-<<<<<<< HEAD
-=======
         """Creates a new instance of the requested entity"""
-        body = self._prepare_request_body(body)
->>>>>>> 1b13d564
         obj_creator = getattr(self._plugin,
                               "create_%s" % self._resource)
         obj = obj_creator(body, context=request.context)
