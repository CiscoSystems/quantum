--- conflicted
+++ resolved
@@ -132,23 +132,16 @@
 
     def get_resource(self, request, tenant_id, network_id, id):
         try:
-<<<<<<< HEAD
             result = self.network_manager.get_port_details(
                             tenant_id, network_id, id).get('attachment-id',
                                                            None)
-=======
-            result = self._plugin.get_interface_details(
-                            tenant_id, network_id, id)
->>>>>>> a975ec64
             return dict(attachment=result)
         except exception.NetworkNotFound as e:
             return faults.Fault(faults.NetworkNotFound(e))
         except exception.PortNotFound as e:
             return faults.Fault(faults.PortNotFound(e))
 
-    #TODO - Complete implementation of these APIs
     def attach_resource(self, request, tenant_id, network_id, id):
-        content_type = request.best_match_content_type()
         try:
             request_params = \
                 self._parse_request_params(request,
