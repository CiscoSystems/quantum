--- conflicted
+++ resolved
@@ -1,6 +1,7 @@
 # vim: tabstop=4 shiftwidth=4 softtabstop=4
 
 # Copyright 2011 Citrix Systems.
+# Copyright 2011 Cisco Systems, Inc.
 # All Rights Reserved.
 #
 #    Licensed under the Apache License, Version 2.0 (the "License"); you may
@@ -18,267 +19,6 @@
 
 import webob.exc
 
-<<<<<<< HEAD
-from quantum.api import api_common as common
-from quantum import wsgi
-
-
-class Fault(webob.exc.HTTPException):
-    """Error codes for API faults"""
-
-    _fault_names = {
-            400: "malformedRequest",
-            401: "unauthorized",
-            420: "networkNotFound",
-            421: "networkInUse",
-            430: "portNotFound",
-            431: "requestedStateInvalid",
-            432: "portInUse",
-            440: "alreadyAttached",
-            450: "subnetNotFound",
-            451: "invalidCIDR",
-            452: "duplicateCIDR",
-            453: "subnetAlreadyAssociated",
-            460: "routetableNotFound",
-            465: "routeNotFound",
-            466: "routeSourceInvalid",
-            467: "routeDestinationInvalid",
-            468: "routeTargetInvalid",
-            470: "serviceUnavailable",
-            471: "pluginFault"}
-
-    def __init__(self, exception):
-        """Create a Fault for the given webob.exc.exception."""
-        self.wrapped_exc = exception
-
-    @webob.dec.wsgify(RequestClass=wsgi.Request)
-    def __call__(self, req):
-        """Generate a WSGI response based on the exception passed to ctor."""
-        # Replace the body with fault details.
-        code = self.wrapped_exc.status_int
-        fault_name = self._fault_names.get(code, "quantumServiceFault")
-        fault_data = {
-            fault_name: {
-                'code': code,
-                'message': self.wrapped_exc.explanation,
-                'detail': str(self.wrapped_exc.detail)}}
-        # 'code' is an attribute on the fault tag itself
-        metadata = {'application/xml': {'attributes': {fault_name: 'code'}}}
-        default_xmlns = common.XML_NS_V10
-        serializer = wsgi.Serializer(metadata, default_xmlns)
-        content_type = req.best_match_content_type()
-        self.wrapped_exc.body = serializer.serialize(fault_data, content_type)
-        self.wrapped_exc.content_type = content_type
-        return self.wrapped_exc
-
-
-class NetworkNotFound(webob.exc.HTTPClientError):
-    """
-    subclass of :class:`~HTTPClientError`
-
-    This indicates that the server did not find the network specified
-    in the HTTP request
-
-    code: 420, title: Network not Found
-    """
-    code = 420
-    title = 'Network not Found'
-    explanation = ('Unable to find a network with the specified identifier.')
-
-
-class NetworkInUse(webob.exc.HTTPClientError):
-    """
-    subclass of :class:`~HTTPClientError`
-
-    This indicates that the server could not delete the network as there is
-    at least an attachment plugged into its ports
-
-    code: 421, title: Network In Use
-    """
-    code = 421
-    title = 'Network in Use'
-    explanation = ('Unable to remove the network: attachments still plugged.')
-
-
-class PortNotFound(webob.exc.HTTPClientError):
-    """
-    subclass of :class:`~HTTPClientError`
-
-    This indicates that the server did not find the port specified
-    in the HTTP request for a given network
-
-    code: 430, title: Port not Found
-    """
-    code = 430
-    title = 'Port not Found'
-    explanation = ('Unable to find a port with the specified identifier.')
-
-
-class RequestedStateInvalid(webob.exc.HTTPClientError):
-    """
-    subclass of :class:`~HTTPClientError`
-
-    This indicates that the server could not update the port state to
-    to the request value
-
-    code: 431, title: Requested State Invalid
-    """
-    code = 431
-    title = 'Requested State Invalid'
-    explanation = ('Unable to update port state with specified value.')
-
-
-class PortInUse(webob.exc.HTTPClientError):
-    """
-    subclass of :class:`~HTTPClientError`
-
-    This indicates that the server could not remove o port or attach
-    a resource to it because there is an attachment plugged into the port
-
-    code: 432, title: PortInUse
-    """
-    code = 432
-    title = 'Port in Use'
-    explanation = ('A resource is currently attached to the logical port')
-
-
-class AlreadyAttached(webob.exc.HTTPClientError):
-    """
-    subclass of :class:`~HTTPClientError`
-
-    This indicates that the server refused an attempt to re-attach a resource
-    already attached to the network
-
-    code: 440, title: AlreadyAttached
-    """
-    code = 440
-    title = 'Already Attached'
-    explanation = ('The resource is already attached to another port')
-
-
-class SubnetNotFound(webob.exc.HTTPClientError):
-    """
-    subclass of :class:`~HTTPClientError`
-
-    This indicates that the server did not find the subnet specified
-    in the HTTP request
-
-    code: 450, title: Network not Found
-    """
-    code = 450
-    title = 'Subnet not Found'
-    explanation = ('Unable to find a subnet with the specified identifier.')
-
-
-class InvalidCIDR(webob.exc.HTTPClientError):
-    """
-    subclass of :class:`~HTTPClientError`
-
-    This indicates that the CIDR is invalid in the
-    in the HTTP request
-
-    code: 451, title: Invalid CIDR
-    """
-    code = 451
-    title = 'Invalid CIDR'
-    explanation = ('Invalid CIDR provided')
-
-
-class DuplicateCIDR(webob.exc.HTTPClientError):
-    """
-    subclass of :class:`~HTTPClientError`
-
-    This indicates that a subnet with this CIDR already exists
-    for this tenant
-
-    code: 452, title: Duplicate CIDR
-    """
-    code = 452
-    title = 'Duplicate CIDR'
-    explanation = ('A subnet with this CIDR already exists for this tenant')
-
-
-class SubnetAlreadyAssociated(webob.exc.HTTPClientError):
-    """
-    subclass of :class:`~HTTPClientError`
-
-    This indicates that the Subnet is already associated with a
-    Route-table
-
-    code: 453, title: Subnet Already Associated
-    """
-    code = 453
-    title = 'Subnet already associated'
-    explanation = ('Subnet is already associated with another Route-table.')
-
-
-class RoutetableNotFound(webob.exc.HTTPClientError):
-    """
-    subclass of :class:`~HTTPClientError`
-
-    This indicates that the server did not find the routetable specified
-    in the HTTP request
-
-    code: 460, title: Routetable not Found
-    """
-    code = 460
-    title = 'Route Table not Found'
-    explanation = \
-            ('Unable to find a route table with the specified identifier.')
-
-
-class RouteNotFound(webob.exc.HTTPClientError):
-    """
-    subclass of :class:`~HTTPClientError`
-
-    This indicates that the server did not find the route specified
-    in the HTTP request
-
-    code: 465, title: Route not Found
-    """
-    code = 465
-    title = 'Route not Found'
-    explanation = ('Unable to find a route in the route table.')
-
-
-class RouteSoureInvalid(webob.exc.HTTPClientError):
-    """
-    subclass of :class:`~HTTPClientError`
-
-    This indicates that the route source identifier could not be resolved
-
-    code: 466, title: Route Source Invalid
-    """
-    code = 466
-    title = 'Route Source Invalid'
-    explanation = ('Unable to resolve route source identifier.')
-
-
-class RouteDestinationInvalid(webob.exc.HTTPClientError):
-    """
-    subclass of :class:`~HTTPClientError`
-
-    This indicates that the route destination identifier could not be resolved
-
-    code: 467, title: Route Destination Invalid
-    """
-    code = 467
-    title = 'Route Destination Invalid'
-    explanation = ('Unable to resolve route destination identifier.')
-
-
-class RouteTargetInvalid(webob.exc.HTTPClientError):
-    """
-    subclass of :class:`~HTTPClientError`
-
-    This indicates that the route source identifier could not be resolved
-
-    code: 468, title: Route Target Invalid
-    """
-    code = 468
-    title = 'Route Target Invalid'
-    explanation = ('Unable to resolve route target identifier.')
-=======
 from quantum.common import exceptions
 
 _NETNOTFOUND_EXPL = 'Unable to find a network with the specified identifier.'
@@ -287,6 +27,18 @@
 _STATEINVALID_EXPL = 'Unable to update port state with specified value.'
 _PORTINUSE_EXPL = 'A resource is currently attached to the logical port'
 _ALREADYATTACHED_EXPL = 'The resource is already attached to another port'
+_SUBNETNOTFOUND_EXPL = 'Unable to find a subnet with the specified identifier'
+_INVALIDCIDR_EXPL = 'Invalid CIDR provided'
+_DUPLICATECIDR_EXPL = 'A subnet with this CIDR already exists for this tenant'
+_SUBNETALREADYASSOCIATED_EXPL = \
+        'Subnet is already associated with another Route-table'
+_ROUTETABLENOTFOUND_EXPL = \
+        'Unable to find a route table with the specified identifier'
+_ROUTENOTFOUND_EXPL = 'Unable to find a route in the route table'
+_ROUTESOURCEINVALID_EXPL = 'Unable to resolve route source identifier'
+_ROUTEDESTINATIONINVALID_EXPL = \
+        'Unable to resolve route destination identifier'
+_ROUTETARGETINVALID_EXPL = 'Unable to resolve route target identifier'
 
 
 class QuantumHTTPError(webob.exc.HTTPClientError):
@@ -321,6 +73,51 @@
                 'code': 440,
                 'title': 'alreadyAttached',
                 'explanation': _ALREADYATTACHED_EXPL
+            },
+            exceptions.SubnetNotFound: {
+                'code': 450,
+                'title': 'Subnet not Found',
+                'explanation': _SUBNETNOTFOUND_EXPL
+            },
+            exceptions.InvalidCIDR: {
+                'code': 451,
+                'title': 'Invalid CIDR',
+                'explanation': _INVALIDCIDR_EXPL
+            },
+            exceptions.DuplicateCIDR: {
+                'code': 452,
+                'title': 'Duplicate CIDR',
+                'explanation': _DUPLICATECIDR_EXPL
+            },
+            exceptions.SubnetAlreadyAssociated: {
+                'code': 453,
+                'title': 'Subnet already associated',
+                'explanation': _SUBNETALREADYASSOCIATED_EXPL
+            },
+            exceptions.RoutetableNotFound: {
+                'code': 460,
+                'title': 'Route Table not Found',
+                'explanation': _ROUTETABLENOTFOUND_EXPL
+            },
+            exceptions.RouteNotFound: {
+                'code': 465,
+                'title': 'Route not Found',
+                'explanation': _ROUTENOTFOUND_EXPL
+            },
+            exceptions.RouteSourceInvalid: {
+                'code': 466,
+                'title': 'Route Source Invalid',
+                'explanation': _ROUTESOURCEINVALID_EXPL
+            },
+            exceptions.RouteDestinationInvalid: {
+                'code': 467,
+                'title': 'Route Destination Invalid',
+                'explanation': _ROUTEDESTINATIONINVALID_EXPL
+            },
+            exceptions.RouteTargetInvalid: {
+                'code': 468,
+                'title': 'Route Target Invalid',
+                'explanation': _ROUTETARGETINVALID_EXPL
             }
     }
 
@@ -330,5 +127,4 @@
             self.code = _fault_data['code']
             self.title = _fault_data['title']
             self.explanation = _fault_data['explanation']
-        super(webob.exc.HTTPClientError, self).__init__(inner_exc)
->>>>>>> 05df0870
+        super(webob.exc.HTTPClientError, self).__init__(inner_exc)