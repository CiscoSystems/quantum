# vim: tabstop=4 shiftwidth=4 softtabstop=4
# Copyright 2011 Nicira Networks, Inc.
# All Rights Reserved.
#
#    Licensed under the Apache License, Version 2.0 (the "License"); you may
#    not use this file except in compliance with the License. You may obtain
#    a copy of the License at
#
#         http://www.apache.org/licenses/LICENSE-2.0
#
#    Unless required by applicable law or agreed to in writing, software
#    distributed under the License is distributed on an "AS IS" BASIS, WITHOUT
#    WARRANTIES OR CONDITIONS OF ANY KIND, either express or implied. See the
#    License for the specific language governing permissions and limitations
#    under the License.
# @author: Somik Behera, Nicira Networks, Inc.
# @author: Brad Hall, Nicira Networks, Inc.
# @author: Dan Wendlandt, Nicira Networks, Inc.

import logging

from sqlalchemy import create_engine
from sqlalchemy.orm import sessionmaker, exc

from quantum.api.api_common import OperationalStatus
from quantum.common import exceptions as q_exc
from quantum.db import models


_ENGINE = None
_MAKER = None
BASE = models.BASE
LOG = logging.getLogger('quantum.db.api')


def configure_db(options):
    """
    Establish the database, create an engine if needed, and
    register the models.

    :param options: Mapping of configuration options
    """
    global _ENGINE
    if not _ENGINE:
        _ENGINE = create_engine(options['sql_connection'],
                                echo=False,
                                echo_pool=True,
                                pool_recycle=3600)
        register_models()


def clear_db():
    global _ENGINE
    assert _ENGINE
    for table in reversed(BASE.metadata.sorted_tables):
        _ENGINE.execute(table.delete())


def get_session(autocommit=True, expire_on_commit=False):
    """Helper method to grab session"""
    global _MAKER, _ENGINE
    if not _MAKER:
        assert _ENGINE
        _MAKER = sessionmaker(bind=_ENGINE,
                              autocommit=autocommit,
                              expire_on_commit=expire_on_commit)
    return _MAKER()


def register_models():
    """Register Models and create properties"""
    global _ENGINE
    assert _ENGINE
    BASE.metadata.create_all(_ENGINE)


def unregister_models():
    """Unregister Models, useful clearing out data before testing"""
    global _ENGINE
    assert _ENGINE
    BASE.metadata.drop_all(_ENGINE)


<<<<<<< HEAD
def _check_duplicate_net_name(tenant_id, net_name):
    """Checks whether a network with the same name
       already exists for the tenant.
    """

    session = get_session()
    try:
        net = session.query(models.Network).\
          filter_by(tenant_id=tenant_id, name=net_name).\
          one()
        raise q_exc.NetworkNameExists(tenant_id=tenant_id,
                        net_name=net_name, net_id=net.uuid)
    except exc.NoResultFound:
        # this is the "normal" path, as API spec specifies
        # that net-names are unique within a tenant
        pass


def network_create(tenant_id, name):
=======
def network_create(tenant_id, name, op_status=OperationalStatus.UNKNOWN):
>>>>>>> 05df0870
    session = get_session()

    with session.begin():
        net = models.Network(tenant_id, name, op_status)
        session.add(net)
        session.flush()
        return net


def network_list(tenant_id):
    session = get_session()
    return session.query(models.Network).\
      filter_by(tenant_id=tenant_id).\
      all()


def network_get(net_id):
    session = get_session()
    try:
        return  session.query(models.Network).\
            filter_by(uuid=net_id).\
            one()
    except exc.NoResultFound, e:
        raise q_exc.NetworkNotFound(net_id=net_id)


def network_update(net_id, tenant_id, **kwargs):
    session = get_session()
    net = network_get(net_id)
    for key in kwargs.keys():
        net[key] = kwargs[key]
    session.merge(net)
    session.flush()
    return net


def network_destroy(net_id):
    session = get_session()
    try:
        net = session.query(models.Network).\
          filter_by(uuid=net_id).\
          one()

        ports = session.query(models.Port).\
            filter_by(network_id=net_id).\
            all()
        for p in ports:
            session.delete(p)

        session.delete(net)
        session.flush()
        return net
    except exc.NoResultFound:
        raise q_exc.NetworkNotFound(net_id=net_id)


def port_create(net_id, state=None, op_status=OperationalStatus.UNKNOWN):
    # confirm network exists
    network_get(net_id)

    session = get_session()
    with session.begin():
        port = models.Port(net_id, op_status)
        port['state'] = state or 'DOWN'
        session.add(port)
        session.flush()
        return port


def port_list(net_id):
    # confirm network exists
    network_get(net_id)
    session = get_session()
    return session.query(models.Port).\
      filter_by(network_id=net_id).\
      all()


def port_get(port_id, net_id, session=None):
    # confirm network exists
    network_get(net_id)
    if not session:
        session = get_session()
    try:
        return session.query(models.Port).\
          filter_by(uuid=port_id).\
          filter_by(network_id=net_id).\
          one()
    except exc.NoResultFound:
        raise q_exc.PortNotFound(net_id=net_id, port_id=port_id)


def port_update(port_id, net_id, **kwargs):
    # confirm network exists
    network_get(net_id)
    port = port_get(port_id, net_id)
    session = get_session()
    for key in kwargs.keys():
        if key == "state":
            if kwargs[key] not in ('ACTIVE', 'DOWN'):
                raise q_exc.StateInvalid(port_state=kwargs[key])
        port[key] = kwargs[key]
    session.merge(port)
    session.flush()
    return port


def port_set_attachment(port_id, net_id, new_interface_id):
    # confirm network exists
    network_get(net_id)

    session = get_session()
    port = port_get(port_id, net_id)

    if new_interface_id != "":
        # We are setting, not clearing, the attachment-id
        if port['interface_id']:
            raise q_exc.PortInUse(net_id=net_id, port_id=port_id,
                                att_id=port['interface_id'])

        try:
            port = session.query(models.Port).\
            filter_by(interface_id=new_interface_id).\
            one()
            raise q_exc.AlreadyAttached(net_id=net_id,
                                    port_id=port_id,
                                    att_id=new_interface_id,
                                    att_port_id=port['uuid'])
        except exc.NoResultFound:
            # this is what should happen
            pass
    port.interface_id = new_interface_id
    session.merge(port)
    session.flush()
    return port


def port_unset_attachment(port_id, net_id):
    # confirm network exists
    network_get(net_id)

    session = get_session()
    port = port_get(port_id, net_id, session)
    port.interface_id = None
    session.add(port)
    session.flush()


def port_destroy(port_id, net_id):
    # confirm network exists
    network_get(net_id)

    session = get_session()
    try:
        port = session.query(models.Port).\
          filter_by(uuid=port_id).\
          filter_by(network_id=net_id).\
          one()
        if port['interface_id']:
            raise q_exc.PortInUse(net_id=net_id, port_id=port_id,
                                att_id=port['interface_id'])
        session.delete(port)
        session.flush()
        return port
    except exc.NoResultFound:
        raise q_exc.PortNotFound(port_id=port_id)<|MERGE_RESOLUTION|>--- conflicted
+++ resolved
@@ -81,29 +81,7 @@
     BASE.metadata.drop_all(_ENGINE)
 
 
-<<<<<<< HEAD
-def _check_duplicate_net_name(tenant_id, net_name):
-    """Checks whether a network with the same name
-       already exists for the tenant.
-    """
-
-    session = get_session()
-    try:
-        net = session.query(models.Network).\
-          filter_by(tenant_id=tenant_id, name=net_name).\
-          one()
-        raise q_exc.NetworkNameExists(tenant_id=tenant_id,
-                        net_name=net_name, net_id=net.uuid)
-    except exc.NoResultFound:
-        # this is the "normal" path, as API spec specifies
-        # that net-names are unique within a tenant
-        pass
-
-
-def network_create(tenant_id, name):
-=======
 def network_create(tenant_id, name, op_status=OperationalStatus.UNKNOWN):
->>>>>>> 05df0870
     session = get_session()
 
     with session.begin():
